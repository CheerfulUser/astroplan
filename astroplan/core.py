# Licensed under a 3-clause BSD style license - see LICENSE.rst
from __future__ import (absolute_import, division, print_function,
                        unicode_literals)

from astropy.coordinates import (EarthLocation, SkyCoord, AltAz, get_sun,
                                 Angle, Latitude, Longitude,
                                 UnitSphericalRepresentation, SphericalRepresentation)

# Standard library
from abc import ABCMeta, abstractmethod
import datetime
import pytz
import warnings

# Third-party
import astropy.units as u
from astropy.time import Time
import numpy as np
from astropy.extern.six import string_types

# This package
from .exceptions import TargetNeverUpWarning, TargetAlwaysUpWarning
from .sites import get_site
from .moon import get_moon, moon_illumination, moon_phase_angle

<<<<<<< HEAD
__all__ = ["Observer", "Target", "FixedTarget", "NonFixedTarget", "MAGIC_TIME"]
=======
from abc import ABCMeta, abstractmethod


__all__ = ["Observer", "Target", "FixedTarget", "NonFixedTarget",
           "Constraint", "TimeWindow", "AltitudeRange",
           "AboveAirmass", "MAGIC_TIME"]
>>>>>>> 9bcf1ce5

# TODO: remove this statement once the moon is implemented without pyephem
__doctest_requires__ = {'Observer.moon_altaz': ['ephem']}

MAGIC_TIME = Time(-999, format='jd')


def _generate_24hr_grid(t0, start, end, N, for_deriv=False):
    """
    Generate a nearly linearly spaced grid of time durations.

    The midpoints of these grid points will span times from ``t0``+``start``
    to ``t0``+``end``, including the end points, which is useful when taking
    numerical derivatives.

    Parameters
    ----------
    t0 : `~astropy.time.Time`
        Time queried for, grid will be built from or up to this time.

    start : float
        Number of days before/after ``t0`` to start the grid.

    end : float
        Number of days before/after ``t0`` to end the grid.

    N : int
        Number of grid points to generate

    for_deriv : bool
        Generate time series for taking numerical derivative (modify
        bounds)?

    Returns
    -------
    `~astropy.time.Time`
    """

    if for_deriv:
        time_grid = np.concatenate([[start - 1/(N-1)],
                                    np.linspace(start, end, N)[1:-1],
                                    [end + 1/(N-1)]])*u.day
    else:
        time_grid = np.linspace(start, end, N)*u.day

    return t0 + time_grid

def _target_is_vector(target):
    if hasattr(target, '__iter__'):
        return True
    else:
        return False

def list_FixedTarget_to_SkyCoord(list_of_FixedTargets):
    """
    Convert a list of `~astroplan.core.FixedTarget` objects to a vector
    `~astropy.coordinates.SkyCoord` object.

    Parameters
    ----------
    list_of_FixedTargets : list
        `~astroplan.core.FixedTarget` objects

    Returns
    -------
    sc : `~astropy.coordinates.SkyCoord`
    """
    coord_list = [target.coord for target in list_of_FixedTargets]
    sc = SkyCoord(SkyCoord(coord_list).data.represent_as(
                  UnitSphericalRepresentation),
                  representation=UnitSphericalRepresentation)
    return sc


class Observer(object):
    """
    A container class for information about an observer's location and
    environment.

    Examples
    --------
    We can create an observer at Subaru Observatory in Hawaii two ways. First,
    locations for some observatories are stored in astroplan, and these can be
    accessed by name, like so:

    >>> from astroplan import Observer
    >>> subaru = Observer.at_site("Subaru", timezone="US/Hawaii")

    To find out which observatories can be accessed by name, check out
    `~astroplan.get_site_names`.

    Next, you can initialize an observer by specifying the location with
    `~astropy.coordinates.EarthLocation`:

    >>> from astropy.coordinates import EarthLocation
    >>> import astropy.units as u
    >>> location = EarthLocation.from_geodetic(-155.4761*u.deg, 19.825*u.deg,
    ...                                        4139*u.m)
    >>> subaru = Observer(location=location, name="Subaru", timezone="US/Hawaii")

    You can also create an observer without an
    `~astropy.coordinates.EarthLocation`:

    >>> from astroplan import Observer
    >>> import astropy.units as u
    >>> subaru = Observer(longitude=-155.4761*u.deg, latitude=19.825*u.deg,
    ...                   elevation=0*u.m, name="Subaru", timezone="US/Hawaii")

    """
    @u.quantity_input(elevation=u.m)
    def __init__(self, location=None, timezone='UTC', name=None, latitude=None,
                 longitude=None, elevation=0*u.m, pressure=None,
                 relative_humidity=None, temperature=None, description=None):
        """
        Parameters
        ----------
        name : str
            A short name for the telescope, observatory or location.

        location : `~astropy.coordinates.EarthLocation`
            The location (latitude, longitude, elevation) of the observatory.

        longitude : float, str, `~astropy.units.Quantity` (optional)
            The longitude of the observing location. Should be valid input for
            initializing a `~astropy.coordinates.Longitude` object.

        latitude : float, str, `~astropy.units.Quantity` (optional)
            The latitude of the observing location. Should be valid input for
            initializing a `~astropy.coordinates.Latitude` object.

        elevation : `~astropy.units.Quantity` (optional), default = 0 meters
            The elevation of the observing location, with respect to sea
            level. Defaults to sea level.

        pressure : `~astropy.units.Quantity` (optional)
            The ambient pressure. Defaults to zero (i.e. no atmosphere).

        relative_humidity : float (optional)
            The ambient relative humidity.

        temperature : `~astropy.units.Quantity` (optional)
            The ambient temperature.

        timezone : str or `datetime.tzinfo` (optional)
            The local timezone to assume. If a string, it will be passed through
            `pytz.timezone()` to produce the timezone object.

        description : str (optional)
            A short description of the telescope, observatory or observing
            location.
        """

        self.name = name
        self.pressure = pressure
        self.temperature = temperature
        self.relative_humidity = relative_humidity

        # If lat/long given instead of EarthLocation, convert them
        # to EarthLocation
        if location is None and (latitude is not None and
                                 longitude is not None):
            self.location = EarthLocation.from_geodetic(longitude, latitude,
                                                        elevation)

        elif isinstance(location, EarthLocation):
            self.location = location

        else:
            raise TypeError('Observatory location must be specified with '
                            'either (1) an instance of '
                            'astropy.coordinates.EarthLocation or (2) '
                            'latitude and longitude in degrees as '
                            'accepted by astropy.coordinates.Latitude and '
                            'astropy.coordinates.Latitude.')

        # Accept various timezone inputs, default to UTC
        if isinstance(timezone, datetime.tzinfo):
            self.timezone = timezone
        elif isinstance(timezone, string_types):
            self.timezone = pytz.timezone(timezone)
        else:
            raise TypeError('timezone keyword should be a string, or an '
                            'instance of datetime.tzinfo')

    def __repr__(self):
        """
        String representation of the `~astroplan.Observer` object.

        Examples
        --------

        >>> from astroplan import Observer
        >>> keck = Observer.at_site("Keck", timezone="US/Hawaii")
        >>> print(keck)                                    # doctest: +FLOAT_CMP
        <Observer: name='Keck',
            location (lon, lat, el)=(-155.478333333 deg, 19.8283333333 deg, 4160.0 m),
            timezone=<DstTzInfo 'US/Hawaii' LMT-1 day, 13:29:00 STD>>
        """
        class_name = self.__class__.__name__
        attr_names = ['name', 'location', 'timezone', 'pressure', 'temperature',
                      'relative_humidity']
        attr_values = [getattr(self, attr) for attr in attr_names]
        attributes_strings = []
        for name, value in zip(attr_names, attr_values):
            if value is not None:
                # Format location for easy readability
                if name == 'location':
                    formatted_loc = ["{} {}".format(i.value, i.unit)
                                     for i in value.to_geodetic()]
                    attributes_strings.append(
                        "{} (lon, lat, el)=({})".format(name,
                                                        ", ".join(formatted_loc)))
                else:
                    if name != 'name':
                        value = repr(value)
                    else:
                        value = "'{}'".format(value)
                    attributes_strings.append("{}={}".format(name, value))
        return "<{}: {}>".format(class_name, ",\n    ".join(attributes_strings))

    @classmethod
    def at_site(cls, site_name, **kwargs):
        """
        Initialize an `~astroplan.core.Observer` object with a site name.

        Extra keyword arguments are passed to the `~astroplan.core.Observer`
        constructor (see `~astroplan.core.Observer` for available keyword
        arguments).

        Parameters
        ----------
        site_name : str
            Observatory name, must be resolvable with
            `~astroplan.sites.get_site`.

        Returns
        -------
        `~astroplan.core.Observer`
            Observer object.

        Examples
        --------
        Initialize an observer at Kitt Peak National Observatory:

        >>> from astroplan import Observer
        >>> import astropy.units as u
        >>> kpno_generic = Observer.at_site('kpno')
        >>> kpno_today = Observer.at_site('kpno', pressure=1*u.bar, temperature=0*u.deg_C)
        """
        name = kwargs.pop('name', site_name)
        if 'location' in kwargs:
            raise ValueError("Location kwarg should not be used if "
                             "initializing an Observer with Observer.at_site()")
        return cls(location=get_site(site_name), name=name, **kwargs)

    def astropy_time_to_datetime(self, astropy_time):
        """
        Convert the `~astropy.time.Time` object ``astropy_time`` to a
        localized `~datetime.datetime` object.

        Timezones localized with `~pytz`.

        Parameters
        ----------
        astropy_time : `~astropy.time.Time`
            Scalar or list-like.

        Returns
        -------
        `~datetime.datetime`
            Localized datetime, where the timezone of the datetime is
            set by the ``timezone`` keyword argument of the
            `~astroplan.Observer` constructor.

        Examples
        --------
        Convert an astropy time to a localized `~datetime.datetime`:

        >>> from astroplan import Observer
        >>> from astropy.time import Time
        >>> subaru = Observer.at_site("Subaru", timezone="US/Hawaii")
        >>> astropy_time = Time('1999-12-31 06:00:00')
        >>> print(subaru.astropy_time_to_datetime(astropy_time))
        1999-12-30 20:00:00-10:00
        """

        if not astropy_time.isscalar:
            return [self.astropy_time_to_datetime(t) for t in astropy_time]

        # Convert astropy.time.Time to a UTC localized datetime (aware)
        utc_datetime = pytz.utc.localize(astropy_time.utc.datetime)

        # Convert UTC to local timezone
        return self.timezone.normalize(utc_datetime)

    def datetime_to_astropy_time(self, date_time):
        """
        Convert the `~datetime.datetime` object ``date_time`` to a
        `~astropy.time.Time` object.

        Timezones localized with `~pytz`. If the ``date_time`` is naive, the
        implied timezone is the ``timezone`` structure of ``self``.

        Parameters
        ----------
        date_time : `~datetime.datetime` or list-like

        Returns
        -------
        `~astropy.time.Time`
            Astropy time object (no timezone information preserved).

        Examples
        --------
        Convert a localized `~datetime.datetime` to a `~astropy.time.Time`
        object. Non-localized datetimes are assumed to be UTC.
        <Time object: scale='utc' format='datetime' value=1999-12-31 06:00:00>

        >>> from astroplan import Observer
        >>> import datetime
        >>> import pytz
        >>> subaru = Observer.at_site("Subaru", timezone="US/Hawaii")
        >>> hi_date_time = datetime.datetime(2005, 6, 21, 20, 0, 0, 0)
        >>> subaru.datetime_to_astropy_time(hi_date_time)
        <Time object: scale='utc' format='datetime' value=2005-06-22 06:00:00>
        >>> utc_date_time = datetime.datetime(2005, 6, 22, 6, 0, 0, 0,
        ...                                   tzinfo=pytz.timezone("UTC"))
        >>> subaru.datetime_to_astropy_time(utc_date_time)
        <Time object: scale='utc' format='datetime' value=2005-06-22 06:00:00>
        """

        if hasattr(date_time, '__iter__'):
            return Time([self.datetime_to_astropy_time(t) for t in date_time])

        # For timezone-naive datetimes, assign local timezone
        if date_time.tzinfo is None:
            date_time = self.timezone.localize(date_time)

        return Time(date_time, location=self.location)

    def _transform_target_list_to_altaz(self, times, targets):
        """
        Workaround for transforming a list of coordinates ``targets`` to
        altitudes and azimuths.

        Parameters
        ----------
        times : `~astropy.time.Time` or list of `~astropy.time.Time` objects
            Time of observation

        targets : `~astropy.coordinates.SkyCoord` or list of `~astropy.coordinates.SkyCoord` objects
            List of target coordinates

        location : `~astropy.coordinates.EarthLocation`
            Location of observer

        Returns
        -------
        altitudes : list
            List of altitudes for each target, at each time
        """
        if times.isscalar:
            times = Time([times])

        if not isinstance(targets, list) and targets.isscalar:
            targets = [targets]

        targets_is_unitsphericalrep = [x.data.__class__ is
                                       UnitSphericalRepresentation for x in targets]
        if all(targets_is_unitsphericalrep) or not any(targets_is_unitsphericalrep):
            repeated_times = np.tile(times, len(targets))
            ra_list = Longitude([x.icrs.ra for x in targets])
            dec_list = Latitude([x.icrs.dec for x in targets])
            repeated_ra = np.repeat(ra_list, len(times))
            repeated_dec = np.repeat(dec_list, len(times))
            inner_sc = SkyCoord(ra=repeated_ra, dec=repeated_dec)
            target_SkyCoord = SkyCoord(inner_sc.data.represent_as(UnitSphericalRepresentation),
                                       representation=UnitSphericalRepresentation)
            transformed_coord = target_SkyCoord.transform_to(AltAz(location=self.location,
                                                                   obstime=repeated_times))
        else:
            # TODO: This is super slow.
            repeated_times = np.tile(times, len(targets))
            repeated_targets = np.repeat(targets, len(times))
            target_SkyCoord = SkyCoord(SkyCoord(repeated_targets).data.represent_as(
                                       UnitSphericalRepresentation),
                                       representation=UnitSphericalRepresentation)

            transformed_coord = target_SkyCoord.transform_to(AltAz(location=self.location,
                                                                   obstime=repeated_times))
        return transformed_coord

    def altaz(self, time, target=None, obswl=None):
        """
        Get an `~astropy.coordinates.AltAz` frame or coordinate.

        If ``target`` is None, generates an altitude/azimuth frame. Otherwise,
        calculates the transformation to that frame for the requested ``target``.

        Parameters
        ----------
        time : `~astropy.time.Time` or other (see below)
            The time at which the observation is taking place. Will be used as
            the ``obstime`` attribute in the resulting frame or coordinate. This
            will be passed in as the first argument to the `~astropy.time.Time`
            initializer, so it can be anything that `~astropy.time.Time` will
            accept (including a `~astropy.time.Time` object)

        target : `~astroplan.FixedTarget`, `~astropy.coordinates.SkyCoord`, or list; defaults to `None` (optional)
            Celestial object(s) of interest. If ``target`` is `None`, return the
            `~astropy.coordinates.AltAz` frame without coordinates.

        obswl : `~astropy.units.Quantity` (optional)
            Wavelength of the observation used in the calculation.

        Returns
        -------
        `~astropy.coordinates.AltAz`
            If ``target`` is `None`, returns `~astropy.coordinates.AltAz` frame.
            If ``target`` is not `None`, returns the ``target`` transformed to
            the `~astropy.coordinates.AltAz` frame.

        Examples
        --------
        Create an instance of the `~astropy.coordinates.AltAz` frame for an
        observer at Apache Point Observatory at a particular time:

        >>> from astroplan import Observer
        >>> from astropy.time import Time
        >>> from astropy.coordinates import SkyCoord
        >>> apo = Observer.at_site("APO")
        >>> time = Time('2001-02-03 04:05:06')
        >>> target = SkyCoord(0*u.deg, 0*u.deg)
        >>> altaz_frame = apo.altaz(time)

        Now transform the target's coordinates to the alt/az frame:

        >>> target_altaz = target.transform_to(altaz_frame)

        Alternatively, construct an alt/az frame and transform the target to
        that frame all in one step:

        >>> target_altaz = apo.altaz(time, target)
        """
        if not isinstance(time, Time):
            time = Time(time)

        altaz_frame = AltAz(location=self.location, obstime=time,
                            pressure=self.pressure, obswl=obswl,
                            temperature=self.temperature,
                            relative_humidity=self.relative_humidity)
        if target is None:
            # Return just the frame
            return altaz_frame
        else:
            # If target is a list of targets:
            if _target_is_vector(target):
                get_coord = lambda x: x.coord if hasattr(x, 'coord') else x
                transformed_coords = self._transform_target_list_to_altaz(time,
                                          list(map(get_coord, target)))
                n_targets = len(target)
                new_shape = (n_targets, int(len(transformed_coords)/n_targets))

                for comp in transformed_coords.data.components:
                    getattr(transformed_coords.data, comp).resize(new_shape)
                return transformed_coords

            # If single target is a FixedTarget or a SkyCoord:
            if hasattr(target, 'coord'):
                coordinate = target.coord
            else:
                coordinate = target
            return coordinate.transform_to(altaz_frame)

    def parallactic_angle(self, time, target):
        '''
        Calculate the parallactic angle.

        Parameters
        ----------
        time : `~astropy.time.Time`
            Observation time.

        target : `~astroplan.FixedTarget` or `~astropy.coordinates.SkyCoord` or list
            Target celestial object(s).

        Returns
        -------
        `~astropy.coordinates.Angle`
            Parallactic angle.

        Notes
        -----
        The parallactic angle is the angle between the great circle that
        intersects a celestial object and the zenith, and the object's hour
        circle [1]_.

        .. [1] https://en.wikipedia.org/wiki/Parallactic_angle

        '''
        if not isinstance(time, Time):
            time = Time(time)

        if _target_is_vector(target):
            get_coord = lambda x: x.coord if hasattr(x, 'coord') else x
            coordinate = SkyCoord(list(map(get_coord, target)))
        else:
            if hasattr(target, 'coord'):
                coordinate = target.coord
            else:
                coordinate = target

        # Eqn (14.1) of Meeus' Astronomical Algorithms
        LST = time.sidereal_time('mean', longitude=self.location.longitude)
        H = (LST - coordinate.ra).radian
        q = np.arctan(np.sin(H) /
                      (np.tan(self.location.latitude.radian)*
                       np.cos(coordinate.dec.radian) -
                       np.sin(coordinate.dec.radian)*np.cos(H)))*u.rad

        return Angle(q)

    # Sun-related methods.
    @u.quantity_input(horizon=u.deg)
    def _horiz_cross(self, t, alt, rise_set, horizon=0*u.degree):
        """
        Find time ``t`` when values in array ``a`` go from
        negative to positive or positive to negative (exclude endpoints)

        ``return_limits`` will return nearest times to zero-crossing.

        Parameters
        ----------
        t : `~astropy.time.Time`
            Grid of times
        alt : `~astropy.units.Quantity`
            Grid of altitudes
        rise_set : {"rising",  "setting"}
            Calculate either rising or setting across the horizon
        horizon : float
            Number of degrees above/below actual horizon to use
            for calculating rise/set times (i.e.,
            -6 deg horizon = civil twilight, etc.)

        Returns
        -------
        Returns the lower and upper limits on the time and altitudes
        of the horizon crossing.
        """
        alt = np.atleast_2d(Latitude(alt))
        n_targets = alt.shape[0]

        if rise_set == 'rising':
            # Find index where altitude goes from below to above horizon
            condition = (alt[:, :-1] < horizon) * (alt[:, 1:] > horizon)
        elif rise_set == 'setting':
            # Find index where altitude goes from above to below horizon
            condition = (alt[:, :-1] > horizon) * (alt[:, 1:] < horizon)

        target_inds, time_inds = np.nonzero(condition)

        if np.count_nonzero(condition) < n_targets:
            target_inds, _ = np.nonzero(condition)
            noncrossing_target_ind = np.setdiff1d(np.arange(n_targets),
                                                  target_inds,
                                                  assume_unique=True)#[0]

            warnmsg = ('Target(s) index {} does not cross horizon={} within '
                       '24 hours'.format(noncrossing_target_ind, horizon))

            if (alt[noncrossing_target_ind, :] > horizon).all():
                warnings.warn(warnmsg, TargetAlwaysUpWarning)
            else:
                warnings.warn(warnmsg, TargetNeverUpWarning)

            # Fill in missing time with MAGIC_TIME
            target_inds = np.insert(target_inds, noncrossing_target_ind,
                                    noncrossing_target_ind)
            time_inds = np.insert(time_inds.astype(float),
                                  noncrossing_target_ind,
                                  np.nan)
        elif np.count_nonzero(condition) > n_targets:
            old_target_inds = np.copy(target_inds)
            old_time_inds = np.copy(time_inds)

            time_inds = []
            target_inds = []
            for tgt, tm in zip(old_target_inds, old_time_inds):
                if tgt not in target_inds:
                    time_inds.append(tm)
                    target_inds.append(tgt)
            target_inds = np.array(target_inds)
            time_inds = np.array(time_inds)

        times = [t[i:i+2] if not np.isnan(i) else np.nan for i in time_inds]
        altitudes = [alt[i, j:j+2] if not np.isnan(j) else np.nan
                     for i, j in zip(target_inds, time_inds)]

        return times, altitudes

    @u.quantity_input(horizon=u.deg)
    def _two_point_interp(self, times, altitudes, horizon=0*u.deg):
        """
        Do linear interpolation between two ``altitudes`` at
        two ``times`` to determine the time where the altitude
        goes through zero.

        Parameters
        ----------
        times : `~astropy.time.Time`
            Two times for linear interpolation between

        altitudes : array of `~astropy.units.Quantity`
            Two altitudes for linear interpolation between

        horizon : `~astropy.units.Quantity`
            Solve for the time when the altitude is equal to
            reference_alt.

        Returns
        -------
        t : `~astropy.time.Time`
            Time when target crosses the horizon

        """
        if not isinstance(times, Time):
            return MAGIC_TIME
        else:
            slope = (altitudes[1] - altitudes[0])/(times[1].jd - times[0].jd)
            return Time(times[1].jd - ((altitudes[1] - horizon)/slope).value,
                        format='jd')

    def _altitude_trig(self, LST, target):
        """
        Calculate the altitude of ``target`` at local sidereal times ``LST``.

        This method provides a factor of ~3 speed up over calling `altaz`, and
        inherently does *not* take the atmosphere into account.

        Parameters
        ----------
        LST : `~astropy.time.Time`
            Local sidereal times (array)

        target : {`~astropy.coordinates.SkyCoord`, `FixedTarget`} or similar
            Target celestial object's coordinates.

        Returns
        -------
        alt : `~astropy.unit.Quantity`
            Array of altitudes
        """
        alt = np.arcsin(np.sin(self.location.latitude.radian) *
                        np.sin(target.dec) +
                        np.cos(self.location.latitude.radian) *
                        np.cos(target.dec) *
                        np.cos(LST.radian - target.ra.radian))
        return alt

    def _calc_riseset(self, time, target, prev_next, rise_set, horizon, N=150):
        """
        Time at next rise/set of ``target``.

        Parameters
        ----------
        time : `~astropy.time.Time` or other (see below)
            Time of observation. This will be passed in as the first argument to
            the `~astropy.time.Time` initializer, so it can be anything that
            `~astropy.time.Time` will accept (including a `~astropy.time.Time`
            object)

        target : `~astropy.coordinates.SkyCoord`
            Position of target or multiple positions of that target
            at multiple times (if target moves, like the Sun)

        prev_next : str - either 'previous' or 'next'
            Test next rise/set or previous rise/set

        rise_set : str - either 'rising' or 'setting'
            Compute prev/next rise or prev/next set

        location : `~astropy.coordinates.EarthLocation`
            Location of observer

        horizon : `~astropy.units.Quantity`
            Degrees above/below actual horizon to use
            for calculating rise/set times (i.e.,
            -6 deg horizon = civil twilight, etc.)

        N : int
            Number of altitudes to compute when searching for
            rise or set.

        Returns
        -------
        ret1 : `~astropy.time.Time`
            Time of rise/set
        """

        if not isinstance(time, Time):
            time = Time(time)

        target_is_vector = _target_is_vector(target)

        if prev_next == 'next':
            times = _generate_24hr_grid(time, 0, 1, N)
        else:
            times = _generate_24hr_grid(time, -1, 0, N)

        altaz = self.altaz(times, target)
        if target_is_vector:
            altitudes = [aa.alt for aa in altaz]
        else:
            altitudes = altaz.alt

        time_limits, altitude_limits = self._horiz_cross(times, altitudes, rise_set,
                                                    horizon)
        if not target_is_vector:
            return self._two_point_interp(time_limits[0], altitude_limits[0],
                                          horizon=horizon)
        else:
            return Time([self._two_point_interp(time_limit, altitude_limit,
                                                horizon=horizon)
                         for time_limit, altitude_limit in
                         zip(time_limits, altitude_limits)])

    def _calc_transit(self, time, target, prev_next, antitransit=False, N=150):
        """
        Time at next transit of the meridian of `target`.

        Parameters
        ----------
        time : `~astropy.time.Time` or other (see below)
            Time of observation. This will be passed in as the first argument to
            the `~astropy.time.Time` initializer, so it can be anything that
            `~astropy.time.Time` will accept (including a `~astropy.time.Time`
            object)

        target : `~astropy.coordinates.SkyCoord`
            Position of target or multiple positions of that target
            at multiple times (if target moves, like the Sun)

        prev_next : str - either 'previous' or 'next'
            Test next rise/set or previous rise/set

        antitransit : bool
            Toggle compute antitransit (below horizon, equivalent to midnight
            for the Sun)

        location : `~astropy.coordinates.EarthLocation`
            Location of observer

        N : int
            Number of altitudes to compute when searching for
            rise or set.

        Returns
        -------
        ret1 : `~astropy.time.Time`
            Time of transit/antitransit
        """
        if not isinstance(time, Time):
            time = Time(time)

        target_is_vector = _target_is_vector(target)

        if prev_next == 'next':
            times = _generate_24hr_grid(time, 0, 1, N, for_deriv=True)
        else:
            times = _generate_24hr_grid(time, -1, 0, N, for_deriv=True)

        # The derivative of the altitude with respect to time is increasing
        # from negative to positive values at the anti-transit of the meridian
        if antitransit:
            rise_set = 'rising'
        else:
            rise_set = 'setting'

        altaz = self.altaz(times, target)
        if target_is_vector:
            d_altitudes = [each_alt.diff() for each_alt in altaz.alt]
        else:
            altitudes = altaz.alt
            d_altitudes = altitudes.diff()

        dt = Time((times.jd[1:] + times.jd[:-1])/2, format='jd')

        horizon = 0*u.degree # Find when derivative passes through zero
        time_limits, altitude_limits = self._horiz_cross(dt, d_altitudes,
                                                         rise_set, horizon)
        if not target_is_vector:
            return self._two_point_interp(time_limits[0], altitude_limits[0],
                                          horizon=horizon)
        else:
            return Time([self._two_point_interp(time_limit, altitude_limit,
                                                horizon=horizon)
                         for time_limit, altitude_limit in
                         zip(time_limits, altitude_limits)])

    def _determine_which_event(self, function, args_dict):
        """
        Run through the next/previous/nearest permutations of the solutions
        to `function(time, ...)`, and return the previous/next/nearest one
        specified by the args stored in args_dict.
        """
        time = args_dict.pop('time', None)
        target = args_dict.pop('target', None)
        which = args_dict.pop('which', None)
        horizon = args_dict.pop('horizon', None)
        rise_set = args_dict.pop('rise_set', None)
        antitransit = args_dict.pop('antitransit', None)

        # Assemble arguments for function, depending on the function.
        if function == self._calc_riseset:
            args = lambda w: (time, target, w, rise_set, horizon)
        elif function == self._calc_transit:
            args = lambda w: (time, target, w, antitransit)
        else:
            raise ValueError('Function {} not supported in '
                             '_determine_which_event.'.format(function))

        if not isinstance(time, Time):
            time = Time(time)

        if which == 'next' or which == 'nearest':
            next_event = function(*args('next'))
            if which == 'next':
                return next_event

        if which == 'previous' or which == 'nearest':
            previous_event = function(*args('previous'))
            if which == 'previous':
                return previous_event

        if which == 'nearest':
            if _target_is_vector(target):
                return_times = []
                for next_e, prev_e in zip(next_event, previous_event):
                    if abs(time - prev_e) < abs(time - next_e):
                        return_times.append(prev_e)
                    else:
                        return_times.append(next_e)
                return Time(return_times)
            else:
                if abs(time - previous_event) < abs(time - next_event):
                    return previous_event
                else:
                    return next_event

        raise ValueError('"which" kwarg must be "next", "previous" or '
                         '"nearest".')

    @u.quantity_input(horizon=u.deg)
    def target_rise_time(self, time, target, which='nearest', horizon=0*u.degree):
        """
        Calculate rise time.

        Compute time of the next/previous/nearest rise of the ``target``
        object, where "rise" is defined as the time when the ``target``
        transitions from altitudes below the ``horizon`` to above the
        ``horizon``.

        Parameters
        ----------
        time : `~astropy.time.Time` or other (see below)
            Time of observation. This will be passed in as the first argument to
            the `~astropy.time.Time` initializer, so it can be anything that
            `~astropy.time.Time` will accept (including a `~astropy.time.Time`
            object)

        target : coordinate object (i.e. `~astropy.coordinates.SkyCoord`, `~astroplan.FixedTarget`) or list
            Target celestial object(s)

        which : {'next', 'previous', 'nearest'}
            Choose which sunrise relative to the present ``time`` would you
            like to calculate

        horizon : `~astropy.units.Quantity` (optional), default = zero degrees
            Degrees above/below actual horizon to use
            for calculating rise/set times (i.e.,
            -6 deg horizon = civil twilight, etc.)

        Returns
        -------
        `~astropy.time.Time`
            Rise time of target

        Examples
        --------
        Calculate the rise time of Rigel at Keck Observatory:

        >>> from astroplan import Observer, FixedTarget
        >>> from astropy.time import Time
        >>> time = Time("2001-02-03 04:05:06")
        >>> target = FixedTarget.from_name("Rigel")
        >>> keck = Observer.at_site("Keck")
        >>> rigel_rise_time = keck.target_rise_time(time, target, which="next")
        >>> print("ISO: {0.iso}, JD: {0.jd}".format(rigel_rise_time)) # doctest: +FLOAT_CMP
        ISO: 2001-02-04 00:51:23.330, JD: 2451944.53569
        """
        return self._determine_which_event(self._calc_riseset,
                                           dict(time=time, target=target,
                                                which=which, rise_set='rising',
                                                horizon=horizon))

    @u.quantity_input(horizon=u.deg)
    def target_set_time(self, time, target, which='nearest', horizon=0*u.degree):
        """
        Calculate set time.

        Compute time of the next/previous/nearest set of ``target``, where
        "set" is defined as when the ``target`` transitions from altitudes
        above ``horizon`` to below ``horizon``.

        Parameters
        ----------
        time : `~astropy.time.Time` or other (see below)
            Time of observation. This will be passed in as the first argument to
            the `~astropy.time.Time` initializer, so it can be anything that
            `~astropy.time.Time` will accept (including a `~astropy.time.Time`
            object)

        target : coordinate object (i.e. `~astropy.coordinates.SkyCoord`, `~astroplan.FixedTarget`) or list
            Target celestial object(s)

        which : {'next', 'previous', 'nearest'}
            Choose which sunset relative to the present ``time`` would you
            like to calculate

        horizon : `~astropy.units.Quantity` (optional), default = zero degrees
            Degrees above/below actual horizon to use
            for calculating rise/set times (i.e.,
            -6 deg horizon = civil twilight, etc.)

        Returns
        -------
        `~astropy.time.Time`
            Set time of target.

        Examples
        --------
        Calculate the set time of Rigel at Keck Observatory:

        >>> from astroplan import Observer, FixedTarget
        >>> from astropy.time import Time
        >>> time = Time("2001-02-03 04:05:06")
        >>> target = FixedTarget.from_name("Rigel")
        >>> keck = Observer.at_site("Keck")
        >>> rigel_set_time = keck.target_set_time(time, target, which="next")
        >>> print("ISO: {0.iso}, JD: {0.jd}".format(rigel_set_time)) # doctest: +FLOAT_CMP
        ISO: 2001-02-03 12:29:34.768, JD: 2451944.02054
        """
        return self._determine_which_event(self._calc_riseset,
                                           dict(time=time, target=target,
                                                which=which, rise_set='setting',
                                                horizon=horizon))

    def target_meridian_transit_time(self, time, target, which='nearest'):
        """
        Calculate time at the transit of the meridian.

        Compute time of the next/previous/nearest transit of the ``target``
        object.

        Parameters
        ----------
        time : `~astropy.time.Time` or other (see below)
            Time of observation. This will be passed in as the first argument to
            the `~astropy.time.Time` initializer, so it can be anything that
            `~astropy.time.Time` will accept (including a `~astropy.time.Time`
            object)

        target : coordinate object (i.e. `~astropy.coordinates.SkyCoord`, `~astroplan.FixedTarget`) or list
            Target celestial object(s)

        which : {'next', 'previous', 'nearest'}
            Choose which sunrise relative to the present ``time`` would you
            like to calculate

        Returns
        -------
        `~astropy.time.Time`
            Transit time of target

        Examples
        --------
        Calculate the meridian transit time of Rigel at Keck Observatory:

        >>> from astroplan import Observer, FixedTarget
        >>> from astropy.time import Time
        >>> time = Time("2001-02-03 04:05:06")
        >>> target = FixedTarget.from_name("Rigel")
        >>> keck = Observer.at_site("Keck")
        >>> rigel_transit_time = keck.target_meridian_transit_time(time, target,
        ...                                                        which="next")
        >>> print("ISO: {0.iso}, JD: {0.jd}".format(rigel_transit_time)) # doctest: +FLOAT_CMP
        ISO: 2001-02-03 06:42:26.863, JD: 2451943.77948
        """
        return self._determine_which_event(self._calc_transit,
                                           dict(time=time, target=target,
                                                which=which,
                                                rise_set='setting'))

    def target_meridian_antitransit_time(self, time, target, which='nearest'):
        """
        Calculate time at the antitransit of the meridian.

        Compute time of the next/previous/nearest antitransit of the ``target``
        object.

        Parameters
        ----------
        time : `~astropy.time.Time` or other (see below)
            Time of observation. This will be passed in as the first argument to
            the `~astropy.time.Time` initializer, so it can be anything that
            `~astropy.time.Time` will accept (including a `~astropy.time.Time`
            object).

        target : coordinate object (i.e. `~astropy.coordinates.SkyCoord`, `~astroplan.FixedTarget`) or list
            Target celestial object(s)

        which : {'next', 'previous', 'nearest'}
            Choose which sunrise relative to the present ``time`` would you
            like to calculate

        Returns
        -------
        `~astropy.time.Time`
            Antitransit time of target

        Examples
        --------
        Calculate the meridian anti-transit time of Rigel at Keck Observatory:

        >>> from astroplan import Observer, FixedTarget
        >>> from astropy.time import Time
        >>> time = Time("2001-02-03 04:05:06")
        >>> target = FixedTarget.from_name("Rigel")
        >>> keck = Observer.at_site("Keck")
        >>> rigel_antitransit_time = keck.target_meridian_antitransit_time(time, target,
        ...                                                                which="next")
        >>> print("ISO: {0.iso}, JD: {0.jd}".format(rigel_antitransit_time)) # doctest: +FLOAT_CMP
        ISO: 2001-02-03 18:40:29.761, JD: 2451944.27812

        """
        return self._determine_which_event(self._calc_transit,
                                           dict(time=time, target=target,
                                                which=which, antitransit=True,
                                                rise_set='setting'))

    @u.quantity_input(horizon=u.deg)
    def sun_rise_time(self, time, which='nearest', horizon=0*u.degree):
        """
        Time of sunrise.

        Compute time of the next/previous/nearest sunrise, where
        sunrise is defined as when the Sun transitions from altitudes
        below ``horizon`` to above ``horizon``.

        Parameters
        ----------
        time : `~astropy.time.Time` or other (see below)
            Time of observation. This will be passed in as the first argument to
            the `~astropy.time.Time` initializer, so it can be anything that
            `~astropy.time.Time` will accept (including a `~astropy.time.Time`
            object).

        which : {'next', 'previous', 'nearest'}
            Choose which sunrise relative to the present ``time`` would you
            like to calculate.

        horizon : `~astropy.units.Quantity` (optional), default = zero degrees
            Degrees above/below actual horizon to use
            for calculating rise/set times (i.e.,
            -6 deg horizon = civil twilight, etc.)

        Returns
        -------
        `~astropy.time.Time`
            Time of sunrise

        Examples
        --------
        Calculate the time of the previous sunrise at Apache Point Observatory:

        >>> from astroplan import Observer
        >>> from astropy.time import Time
        >>> apo = Observer.at_site("APO")
        >>> time = Time('2001-02-03 04:05:06')
        >>> sun_rise = apo.sun_rise_time(time, which="previous")
        >>> print("ISO: {0.iso}, JD: {0.jd}".format(sun_rise)) # doctest: +FLOAT_CMP
        ISO: 2001-02-02 14:02:50.554, JD: 2451943.08531
        """
        return self.target_rise_time(time, get_sun(time), which, horizon)

    @u.quantity_input(horizon=u.deg)
    def sun_set_time(self, time, which='nearest', horizon=0*u.degree):
        """
        Time of sunset.

        Compute time of the next/previous/nearest sunset, where
        sunset is defined as when the Sun transitions from altitudes
        below ``horizon`` to above ``horizon``.

        Parameters
        ----------
        time : `~astropy.time.Time` or other (see below)
            Time of observation. This will be passed in as the first argument to
            the `~astropy.time.Time` initializer, so it can be anything that
            `~astropy.time.Time` will accept (including a `~astropy.time.Time`
            object).

        which : {'next', 'previous', 'nearest'}
            Choose which sunset relative to the present ``time`` would you
            like to calculate

        horizon : `~astropy.units.Quantity` (optional), default = zero degrees
            Degrees above/below actual horizon to use
            for calculating rise/set times (i.e.,
            -6 deg horizon = civil twilight, etc.)

        Returns
        -------
        `~astropy.time.Time`
            Time of sunset

        Examples
        --------
        Calculate the time of the next sunset at Apache Point Observatory:

        >>> from astroplan import Observer
        >>> from astropy.time import Time
        >>> apo = Observer.at_site("APO")
        >>> time = Time('2001-02-03 04:05:06')
        >>> sun_set = apo.sun_set_time(time, which="next")
        >>> print("ISO: {0.iso}, JD: {0.jd}".format(sun_set)) # doctest: +FLOAT_CMP
        ISO: 2001-02-04 00:35:42.102, JD: 2451944.52479
        """
        return self.target_set_time(time, get_sun(time), which, horizon)

    def noon(self, time, which='nearest'):
        """
        Time at solar noon.

        Parameters
        ----------
        time : `~astropy.time.Time` or other (see below)
            Time of observation. This will be passed in as the first argument to
            the `~astropy.time.Time` initializer, so it can be anything that
            `~astropy.time.Time` will accept (including a `~astropy.time.Time`
            object).

        which : {'next', 'previous', 'nearest'}
            Choose which noon relative to the present ``time`` would you
            like to calculate

        Returns
        -------
        `~astropy.time.Time`
            Time at solar noon
        """
        return self.target_meridian_transit_time(time, get_sun(time), which)

    def midnight(self, time, which='nearest'):
        """
        Time at solar midnight.

        Parameters
        ----------
        time : `~astropy.time.Time` or other (see below)
            Time of observation. This will be passed in as the first argument to
            the `~astropy.time.Time` initializer, so it can be anything that
            `~astropy.time.Time` will accept (including a `~astropy.time.Time`
            object).

        which : {'next', 'previous', 'nearest'}
            Choose which noon relative to the present ``time`` would you
            like to calculate

        Returns
        -------
        `~astropy.time.Time`
            Time at solar midnight
        """
        return self.target_meridian_antitransit_time(time, get_sun(time), which)

    # Twilight convenience functions

    def twilight_evening_astronomical(self, time, which='nearest'):
        """
        Time at evening astronomical (-18 degree) twilight.

        Parameters
        ----------
        time : `~astropy.time.Time` or other (see below)
            Time of observations. This will be passed in as the first argument to
            the `~astropy.time.Time` initializer, so it can be anything that
            `~astropy.time.Time` will accept (including a `~astropy.time.Time`
            object).

        which : {'next', 'previous', 'nearest'}
            Choose which twilight relative to the present ``time`` would you
            like to calculate. Default is nearest.

        Returns
        -------
        `~astropy.time.Time`
            Time of twilight
        """
        return self.sun_set_time(time, which, horizon=-18*u.degree)

    def twilight_evening_nautical(self, time, which='nearest'):

        """
        Time at evening nautical (-12 degree) twilight.

        Parameters
        ----------
        time : `~astropy.time.Time` or other (see below)
            Time of observations. This will be passed in as the first argument to
            the `~astropy.time.Time` initializer, so it can be anything that
            `~astropy.time.Time` will accept (including a `~astropy.time.Time`
            object).

        which : {'next', 'previous', 'nearest'}
            Choose which twilight relative to the present ``time`` would you
            like to calculate. Default is nearest.

        Returns
        -------
        `~astropy.time.Time`
            Time of twilight
        """
        return self.sun_set_time(time, which, horizon=-12*u.degree)

    def twilight_evening_civil(self, time, which='nearest'):
        """
        Time at evening civil (-6 degree) twilight.

        Parameters
        ----------
        time : `~astropy.time.Time` or other (see below)
            Time of observations. This will be passed in as the first argument to
            the `~astropy.time.Time` initializer, so it can be anything that
            `~astropy.time.Time` will accept (including a `~astropy.time.Time`
            object).

        which : {'next', 'previous', 'nearest'}
            Choose which twilight relative to the present ``time`` would you
            like to calculate. Default is nearest.

        Returns
        -------
        `~astropy.time.Time`
            Time of twilight
        """
        return self.sun_set_time(time, which, horizon=-6*u.degree)

    def twilight_morning_astronomical(self, time, which='nearest'):
        """
        Time at morning astronomical (-18 degree) twilight.

        Parameters
        ----------
        time : `~astropy.time.Time` or other (see below)
            Time of observations. This will be passed in as the first argument to
            the `~astropy.time.Time` initializer, so it can be anything that
            `~astropy.time.Time` will accept (including a `~astropy.time.Time`
            object).

        which : {'next', 'previous', 'nearest'}
            Choose which twilight relative to the present ``time`` would you
            like to calculate

        Returns
        -------
        `~astropy.time.Time`
            Time of twilight
        """
        return self.sun_rise_time(time, which, horizon=-18*u.degree)

    def twilight_morning_nautical(self, time, which='nearest'):
        """
        Time at morning nautical (-12 degree) twilight.

        Parameters
        ----------
        time : `~astropy.time.Time` or other (see below)
            Time of observations. This will be passed in as the first argument to
            the `~astropy.time.Time` initializer, so it can be anything that
            `~astropy.time.Time` will accept (including a `~astropy.time.Time`
            object).

        which : {'next', 'previous', 'nearest'}
            Choose which twilight relative to the present ``time`` would you
            like to calculate. Default is nearest.

        Returns
        -------
        `~astropy.time.Time`
            Time of twilight
        """
        return self.sun_rise_time(time, which, horizon=-12*u.degree)

    def twilight_morning_civil(self, time, which='nearest'):
        """
        Time at morning civil (-6 degree) twilight.

        Parameters
        ----------
        time : `~astropy.time.Time` or other (see below)
            Time of observations. This will be passed in as the first argument to
            the `~astropy.time.Time` initializer, so it can be anything that
            `~astropy.time.Time` will accept (including a `~astropy.time.Time`
            object).

        which : {'next', 'previous', 'nearest'}
            Choose which twilight relative to the present ``time`` would you
            like to calculate. Default is nearest.

        Returns
        -------
        `~astropy.time.Time`
            Time of sunset
        """
        return self.sun_rise_time(time, which, horizon=-6*u.degree)

    # Moon-related methods.

    def moon_rise_time(self, time, **kwargs):
        """
        Returns the local moonrise time.

        The default moonrise returned is the next one to occur.

        Parameters
        ----------
        time : `~astropy.time.Time` or other (see below)

        Keywords: str, optional
            previous
            next
        """
        raise NotImplementedError()

    def moon_set_time(self, time, **kwargs):
        """
        Returns the local moonset time.

        The default moonset returned is the next one to occur.

        Parameters
        ----------
        time : `~astropy.time.Time` or other (see below)
            This will be passed in as the first argument to
            the `~astropy.time.Time` initializer, so it can be anything that
            `~astropy.time.Time` will accept (including a `~astropy.time.Time`
            object).

        Keywords: str, optional
            previous
            next
        """
        raise NotImplementedError()

    def moon_illumination(self, time):
        """
        Calculate the illuminated fraction of the moon.

        Parameters
        ----------
        time : `~astropy.time.Time` or other (see below)
            This will be passed in as the first argument to
            the `~astropy.time.Time` initializer, so it can be anything that
            `~astropy.time.Time` will accept (including a `~astropy.time.Time`
            object).

        moon : `~astropy.coordinates.SkyCoord` or `None` (default)
            Position of the moon at time ``time``. If `None`, will calculate
            the position of the moon with `~astroplan.moon.get_moon`.

        sun : `~astropy.coordinates.SkyCoord` or `None` (default)
            Position of the sun at time ``time``. If `None`, will calculate
            the position of the Sun with `~astropy.coordinates.get_sun`.

        Returns
        -------
        float
            Fraction of lunar surface illuminated

        Examples
        --------
        How much of the lunar surface is illuminated at 2015-08-29 18:35 UTC,
        which we happen to know is the time of a full moon?

        >>> from astroplan import Observer
        >>> from astropy.time import Time
        >>> apo = Observer.at_site("APO")
        >>> time = Time("2015-08-29 18:35")
        >>> apo.moon_illumination(time) # doctest: +SKIP
        array([ 0.99972487])
        """
        if not isinstance(time, Time):
            time = Time(time)

        return moon_illumination(time, self.location)

    def moon_phase(self, time=None, moon=None, sun=None):
        """
        Calculate lunar orbital phase.

        For example, phase=2*pi is "new", phase=0 is "full".

        Parameters
        ----------
        time : `~astropy.time.Time` or other (see below)
            This will be passed in as the first argument to
            the `~astropy.time.Time` initializer, so it can be anything that
            `~astropy.time.Time` will accept (including a `~astropy.time.Time`
            object).

        moon : `~astropy.coordinates.SkyCoord` or `None` (default)
            Position of the moon at time ``time``. If `None`, will calculate
            the position of the moon with `~astroplan.moon.get_moon`.

        sun : `~astropy.coordinates.SkyCoord` or `None` (default)
            Position of the sun at time ``time``. If `None`, will calculate
            the position of the Sun with `~astropy.coordinates.get_sun`.

        Returns
        -------
        moon_phase_angle : float
            Orbital phase angle of the moon where 2*pi corresponds to new moon,
            zero corresponds to full moon.

        Examples
        --------
        Calculate the phase of the moon at 2015-08-29 18:35 UTC. Near zero
        radians corresponds to a nearly full moon.

        >>> from astroplan import Observer
        >>> from astropy.time import Time
        >>> apo = Observer.at_site('APO')
        >>> time = Time('2015-08-29 18:35')
        >>> apo.moon_phase(time) # doctest: +SKIP
        <Quantity [ 0.03317537] rad>
        """
        if time is not None and not isinstance(time, Time):
            time = Time(time)

        return moon_phase_angle(time, self.location)

    def moon_altaz(self, time):
        """
        Returns the position of the moon in alt/az.

        TODO: Currently `moon_altaz` uses PyEphem to calculate the position
        of the moon.

        Parameters
        ----------
        time : `~astropy.time.Time` or other (see below)
            This will be passed in as the first argument to
            the `~astropy.time.Time` initializer, so it can be anything that
            `~astropy.time.Time` will accept (including a `~astropy.time.Time`
            object).

        Returns
        -------
        altaz : `~astropy.coordinates.SkyCoord`
            Position of the moon transformed to altitude and azimuth

        Examples
        --------
        Calculate the altitude and azimuth of the moon at Apache Point
        Observatory:

        >>> from astroplan import Observer
        >>> from astropy.time import Time
        >>> apo = Observer.at_site("APO")
        >>> time = Time("2015-08-29 18:35")
        >>> altaz_moon = apo.moon_altaz(time)
        >>> print("alt: {0.alt}, az: {0.az}".format(altaz_moon)) # doctest: +FLOAT_CMP
        alt: -64.1659594407 deg, az: 345.360401117 deg
        """
        if not isinstance(time, Time):
            time = Time(time)

        try:
            import ephem
        except ImportError:
            raise ImportError("The moon_altaz function currently requires "
                              "PyEphem to compute the position of the moon.")

        moon = ephem.Moon()
        obs = ephem.Observer()
        obs.lat = self.location.latitude.to(u.degree).to_string(sep=':')
        obs.lon = self.location.longitude.to(u.degree).to_string(sep=':')
        obs.elevation = self.location.height.to(u.m).value
        if self.pressure is not None:
            obs.pressure = self.pressure.to(u.bar).value*1000.0

        if time.isscalar:
            obs.date = time.datetime
            moon.compute(obs)
            moon_alt = float(moon.alt)
            moon_az = float(moon.az)
        else:
            moon_alt = []
            moon_az = []
            for t in time:
                obs.date = t.datetime
                moon.compute(obs)
                moon_alt.append(float(moon.alt))
                moon_az.append(float(moon.az))
        return SkyCoord(alt=moon_alt*u.rad, az=moon_az*u.rad,
                        frame=self.altaz(time))

    @u.quantity_input(horizon=u.deg)
    def target_is_up(self, time, target, horizon=0*u.degree, return_altaz=False):
        """
        Is ``target`` above ``horizon`` at this ``time``?

        Parameters
        ----------
        time : `~astropy.time.Time` or other (see below)
            Time of observation. This will be passed in as the first argument to
            the `~astropy.time.Time` initializer, so it can be anything that
            `~astropy.time.Time` will accept (including a `~astropy.time.Time`
            object)

        target : coordinate object (i.e. `~astropy.coordinates.SkyCoord`, `~astroplan.FixedTarget`) or list
            Target celestial object(s)

        horizon : `~astropy.units.Quantity` (optional), default = zero degrees
            Degrees above/below actual horizon to use
            for calculating rise/set times (i.e.,
            -6 deg horizon = civil twilight, etc.)

        return_altaz : bool (optional)
            Also return the '~astropy.coordinates.AltAz' coordinate.

        Returns
        -------
        observable : boolean
            True if ``target`` is above ``horizon`` at ``time``, else False.

        Examples
        --------
        Are Aldebaran and Vega above the horizon at Apache Point Observatory
        at 2015-08-29 18:35 UTC?

        >>> from astroplan import Observer, FixedTarget
        >>> from astropy.time import Time
        >>> apo = Observer.at_site("APO")
        >>> time = Time("2015-08-29 18:35")
        >>> aldebaran = FixedTarget.from_name("Aldebaran")
        >>> vega = FixedTarget.from_name("Vega")
        >>> apo.target_is_up(time, aldebaran)
        True
        >>> apo.target_is_up(time, [aldebaran, vega])
        [True, False]
        """
        if not isinstance(time, Time):
            time = Time(time)

        altaz = self.altaz(time, target)
        if _target_is_vector(target):
            observable = [bool(alt > horizon) for alt in altaz.alt]
        else:
            observable = bool(altaz.alt > horizon)

        if not return_altaz:
            return observable
        else:
            return observable, altaz

    @u.quantity_input(horizon=u.deg)
    def is_night(self, time, horizon=0*u.deg, obswl=None):
        """
        Is the Sun below ``horizon`` at ``time``?

        Parameters
        ----------
        time : `~astropy.time.Time` or other (see below)
            Time of observation. This will be passed in as the first argument to
            the `~astropy.time.Time` initializer, so it can be anything that
            `~astropy.time.Time` will accept (including a `~astropy.time.Time`
            object)

        horizon : `~astropy.units.Quantity` (optional), default = zero degrees
            Degrees above/below actual horizon to use
            for calculating day/night (i.e.,
            -6 deg horizon = civil twilight, etc.)

        obswl : `~astropy.units.Quantity` (optional)
            Wavelength of the observation used in the calculation

        Returns
        -------
        sun_below_horizon : bool
            `True` if sun is below ``horizon`` at ``time``, else `False`.

        Examples
        --------
        Is it "nighttime" (i.e. is the Sun below ``horizon``) at Apache Point
        Observatory at 2015-08-29 18:35 UTC?

        >>> from astroplan import Observer
        >>> from astropy.time import Time
        >>> apo = Observer.at_site("APO")
        >>> time = Time("2015-08-29 18:35")
        >>> apo.is_night(time)
        False
        """
        if not isinstance(time, Time):
            time = Time(time)

        solar_altitude = self.altaz(time, target=get_sun(time), obswl=obswl).alt
        return bool(solar_altitude < horizon)

class Target(object):
    """
    Abstract base class for target objects.

    This is an abstract base class -- you can't instantiate
    examples of this class, but must work with one of its
    subclasses such as `~astroplan.core.FixedTarget` or
    `~astroplan.core.NonFixedTarget`.
    """
    __metaclass__ = ABCMeta

    def __init__(self, name=None, ra=None, dec=None, marker=None):
        """
        Defines a single observation target.

        Parameters
        ----------
        name : str, optional

        ra : WHAT TYPE IS ra ?

        dec : WHAT TYPE IS dec ?

        marker : str, optional
            User-defined markers to differentiate between different types
            of targets (e.g., guides, high-priority, etc.).
        """
        raise NotImplementedError()

    @property
    def ra(self):
        """
        Right ascension.
        """
        if isinstance(self, FixedTarget):
            return self.coord.ra
        raise NotImplementedError()

    @property
    def dec(self):
        """
        Declination.
        """
        if isinstance(self, FixedTarget):
            return self.coord.dec
        raise NotImplementedError()


class FixedTarget(Target):
    """
    Coordinates and metadata for an object that is "fixed" with respect to the
    celestial sphere.

    Examples
    --------
    Create a `~astroplan.FixedTarget` object for Sirius:

    >>> from astroplan import FixedTarget
    >>> from astropy.coordinates import SkyCoord
    >>> import astropy.units as u
    >>> sirius_coord = SkyCoord(ra=101.28715533*u.deg, dec=16.71611586*u.deg)
    >>> sirius = FixedTarget(coord=sirius_coord, name="Sirius")

    Create an equivalent `~astroplan.FixedTarget` object for Sirius by querying
    for the coordinates of Sirius by name:

    >>> from astroplan import FixedTarget
    >>> sirius = FixedTarget.from_name("Sirius")
    """
    def __init__(self, coord, name=None, **kwargs):
        """
        Parameters
        ----------
        coord : `~astropy.coordinates.SkyCoord`
            Coordinate of the target

        name : str (optional)
            Name of the target, used for plotting and representing the target
            as a string
        """
        if not (hasattr(coord, 'transform_to') and
                hasattr(coord, 'represent_as')):
            raise TypeError('`coord` must be a coordinate object.')

        self.name = name
        self.coord = coord

    @classmethod
    def from_name(cls, query_name, name=None, **kwargs):
        """
        Initialize a `FixedTarget` by querying for a name, using the machinery
        in `~astropy.coordinates.SkyCoord.from_name`.

        Parameters
        ----------
        query_name : str
            Name of the target used to query for coordinates.

        name : string or `None`
            Name of the target to use within astroplan. If `None`, query_name
            is used as ``name``.

        Examples
        --------
        >>> from astroplan import FixedTarget
        >>> sirius = FixedTarget.from_name("Sirius")
        >>> sirius.coord                              # doctest: +FLOAT_CMP
        <SkyCoord (ICRS): (ra, dec) in deg
            (101.28715533, -16.71611586)>
        """
        # Allow manual override for name keyword so that the target name can
        # be different from the query name, otherwise assume name=queryname.
        if name is None:
            name = query_name
        return cls(SkyCoord.from_name(query_name), name=name, **kwargs)

    def __repr__(self):
        """
        String representation of `~astroplan.FixedTarget`.

        Examples
        --------
        Show string representation of a `~astroplan.FixedTarget` for Vega:

        >>> from astroplan import FixedTarget
        >>> from astroplan import FixedTarget
        >>> from astropy.coordinates import SkyCoord
        >>> vega_coord = SkyCoord(ra='279.23473479d', dec='38.78368896d')
        >>> vega = FixedTarget(coord=vega_coord, name="Vega")
        >>> print(vega)                             # doctest: +FLOAT_CMP
        <FixedTarget "Vega" at SkyCoord (ICRS): (ra, dec) in deg (279.23473479, 38.78368894)>
        """
        class_name = self.__class__.__name__
        fmt_coord = repr(self.coord).replace('\n   ', '')[1:-1]
        return '<{} "{}" at {}>'.format(class_name, self.name, fmt_coord)

    @classmethod
    def _fixed_target_from_name_mock(cls, query_name, name=None):
        """
        Mock method to replace `FixedTarget.from_name` in tests.
        """
        stars = {
            "rigel": {"ra": 78.63446707*u.deg, "dec": -8.20163837*u.deg},
            "sirius": {"ra": 101.28715533*u.deg, "dec": -16.71611586*u.deg},
            "vega": {"ra": 279.23473479*u.deg, "dec": 38.78368896*u.deg},
            "aldebaran": {"ra": 68.98016279*u.deg, "dec": 16.50930235*u.deg},
            "polaris": {"ra": 37.95456067*u.deg, "dec": 89.26410897*u.deg}
        }

        if query_name.lower() in stars:
            return cls(coord=SkyCoord(**stars[query_name.lower()]),
                       name=query_name)
        else:
            raise ValueError("Target named {} not in mocked FixedTarget "
                             "method".format(query_name))

class NonFixedTarget(Target):
    """
    Placeholder for future function.
    """<|MERGE_RESOLUTION|>--- conflicted
+++ resolved
@@ -23,16 +23,7 @@
 from .sites import get_site
 from .moon import get_moon, moon_illumination, moon_phase_angle
 
-<<<<<<< HEAD
 __all__ = ["Observer", "Target", "FixedTarget", "NonFixedTarget", "MAGIC_TIME"]
-=======
-from abc import ABCMeta, abstractmethod
-
-
-__all__ = ["Observer", "Target", "FixedTarget", "NonFixedTarget",
-           "Constraint", "TimeWindow", "AltitudeRange",
-           "AboveAirmass", "MAGIC_TIME"]
->>>>>>> 9bcf1ce5
 
 # TODO: remove this statement once the moon is implemented without pyephem
 __doctest_requires__ = {'Observer.moon_altaz': ['ephem']}
